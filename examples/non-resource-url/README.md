# non-resource-url example

> Note to try this out with minikube, make sure you enable RBAC correctly as explained [here](../minikube-rbac).

RBAC differentiates in two types, that need to be authorized, resources and non-resources. A resource request authorization, could for example be, that a requesting entity needs to be authorized to perform the `get` action on a particular Kubernetes Deployment. A non-resource authorization validates, that an entity is authorized to request a bare URL.

Take the following example. We want to deploy a [prometheus-example-app](https://github.com/brancz/prometheus-example-app), and protect its `/metrics` endpoint. This endpoint does not correspond to a resource, and is therefore treated as a non-resource-url in RBAC. For non-resource-url authorizations there are no extra arguments required to be passed to the kube-rbac-proxy besides the `--upstream` flag in order for it to perform the authorization.

The kube-rbac-proxy itself also requires RBAC access, in order to perform TokenReviews as well as SubjectAccessReviews. These are the APIs available from the Kubernetes API to authenticate and then validate the authorization of an entity.

```bash
$ kubectl create -f deployment.yaml
```

The content of this manifest is:

[embedmd]:# (./deployment.yaml)
```yaml
apiVersion: v1
kind: ServiceAccount
metadata:
  name: kube-rbac-proxy
---
apiVersion: rbac.authorization.k8s.io/v1
kind: ClusterRoleBinding
metadata:
  name: kube-rbac-proxy
roleRef:
  apiGroup: rbac.authorization.k8s.io
  kind: ClusterRole
  name: kube-rbac-proxy
subjects:
- kind: ServiceAccount
  name: kube-rbac-proxy
  namespace: default
---
apiVersion: rbac.authorization.k8s.io/v1
kind: ClusterRole
metadata:
  name: kube-rbac-proxy
rules:
- apiGroups: ["authentication.k8s.io"]
  resources:
  - tokenreviews
  verbs: ["create"]
- apiGroups: ["authorization.k8s.io"]
  resources:
  - subjectaccessreviews
  verbs: ["create"]
---
apiVersion: v1
kind: Service
metadata:
  labels:
    app: kube-rbac-proxy
  name: kube-rbac-proxy
spec:
  ports:
  - name: https
    port: 8443
    targetPort: https
  selector:
    app: kube-rbac-proxy
---
apiVersion: extensions/v1beta1
kind: Deployment
metadata:
  name: kube-rbac-proxy
spec:
  replicas: 1
  template:
    metadata:
      labels:
        app: kube-rbac-proxy
    spec:
      securityContext:
        runAsUser: 65532
      serviceAccountName: kube-rbac-proxy
      containers:
      - name: kube-rbac-proxy
<<<<<<< HEAD
        image: quay.io/brancz/kube-rbac-proxy:v0.8.0
=======
        image: quay.io/brancz/kube-rbac-proxy:v0.9.0
>>>>>>> 67b5ae40
        args:
        - "--secure-listen-address=0.0.0.0:8443"
        - "--upstream=http://127.0.0.1:8081/"
        - "--logtostderr=true"
        - "--v=10"
        ports:
        - containerPort: 8443
          name: https
        securityContext:
          allowPrivilegeEscalation: false
      - name: prometheus-example-app
        image: quay.io/brancz/prometheus-example-app:v0.1.0
        args:
        - "--bind=127.0.0.1:8081"
```

Once the prometheus-example-app is up and running, we can test it. In order to test it, we deploy a Job, that performs a `curl` against the above deployment. Because it has the `/metrics` path in its `nonResourceURLs` it is allowed to access the endpoint.

The Dockerfile of this container can be found [here](../example-client/Dockerfile).

```bash
$ kubectl create -f client-rbac.yaml client.yaml
```

The content of this manifest is:

[embedmd]:# (./client-rbac.yaml)
```yaml
apiVersion: rbac.authorization.k8s.io/v1beta1
kind: ClusterRole
metadata:
  name: metrics
rules:
- nonResourceURLs: ["/metrics"]
  verbs: ["get"]
---
apiVersion: rbac.authorization.k8s.io/v1beta1
kind: ClusterRoleBinding
metadata:
  name: metrics
roleRef:
  apiGroup: rbac.authorization.k8s.io
  kind: ClusterRole
  name: metrics
subjects:
- kind: ServiceAccount
  name: default
  namespace: default
```

[embedmd]:# (./client.yaml)
```yaml
apiVersion: batch/v1
kind: Job
metadata:
  name: krp-curl
spec:
  template:
    metadata:
      name: krp-curl
    spec:
      containers:
      - name: krp-curl
        image: quay.io/brancz/krp-curl:v0.0.2
      restartPolicy: Never
  backoffLimit: 4
```

We can look at the logs and we should get something similar to:

```
$ kubectl logs job/krp-curl
*   Trying 10.99.141.73...
* TCP_NODELAY set
* Connected to kube-rbac-proxy.default.svc (10.99.141.73) port 8080 (#0)
> GET /metrics HTTP/1.1
> Host: kube-rbac-proxy.default.svc:8080
> User-Agent: curl/7.57.0
> Accept: */*
> Authorization: Bearer eyJhbGciOiJSUzI1NiIsInR5cCI6IkpXVCJ9.eyJpc3MiOiJrdWJlcm5ldGVzL3NlcnZpY2VhY2NvdW50Iiwia3ViZXJuZXRlcy5pby9zZXJ2aWNlYWNjb3VudC9uYW1lc3BhY2UiOiJkZWZhdWx0Iiwia3ViZXJuZXRlcy5pby9zZXJ2aWNlYWNjb3VudC9zZWNyZXQubmFtZSI6ImRlZmF1bHQtdG9rZW4tNHBzeHYiLCJrdWJlcm5ldGVzLmlvL3NlcnZpY2VhY2NvdW50L3NlcnZpY2UtYWNjb3VudC5uYW1lIjoiZGVmYXVsdCIsImt1YmVybmV0ZXMuaW8vc2VydmljZWFjY291bnQvc2VydmljZS1hY2NvdW50LnVpZCI6IjY2YTAzNTdiLWUzMmYtMTFlNy04YjIzLTA4MDAyNzhkNDA5OSIsInN1YiI6InN5c3RlbTpzZXJ2aWNlYWNjb3VudDpkZWZhdWx0OmRlZmF1bHQifQ.egkmiNUcs8gB9I1EHPwdzr-xYjVK5dpd8OihPkMiM1DjRN7PoVVTWiM9IWBo2gZRGxV8ItpwCFDALs2Y85nfZk8l82YE6qHdQHG3-igqbiNNwRUIkVcpNpKmA-859LdC3C2ia0cnvll_ge1FlVOWMGH8rvSwD4-We2xbEwJ6djmBMF3iN6zHmeiom8WGKxoF3ddKoCKhLEN9pTiOVeXitWm6U2xEj_WyrMSpaIlfoT-BxNSOxTTPo5Nk71yM1bEzGb6jQdixOPsgHZP0nNxf9tmWnyb9qjBOPzObze9GHAoJUx9a94rURR8Zpf6DgPtKMJxcNq2buI05RdBwCkfjug
>
< HTTP/1.1 200 OK
< Content-Type: text/plain; version=0.0.4
< Date: Sun, 17 Dec 2017 13:40:00 GMT
< Content-Length: 102
<
{ [102 bytes data]
* Connection #0 to host kube-rbac-proxy.default.svc left intact
# HELP version Version information about this binary
# TYPE version gauge
version{version="v0.1.0"} 0
```
<|MERGE_RESOLUTION|>--- conflicted
+++ resolved
@@ -78,11 +78,7 @@
       serviceAccountName: kube-rbac-proxy
       containers:
       - name: kube-rbac-proxy
-<<<<<<< HEAD
-        image: quay.io/brancz/kube-rbac-proxy:v0.8.0
-=======
         image: quay.io/brancz/kube-rbac-proxy:v0.9.0
->>>>>>> 67b5ae40
         args:
         - "--secure-listen-address=0.0.0.0:8443"
         - "--upstream=http://127.0.0.1:8081/"
